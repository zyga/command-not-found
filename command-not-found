--- conflicted
+++ resolved
@@ -69,13 +69,9 @@
     (options, args) = parser.parse_args()
     if len(args) == 1:
         cnf = CommandNotFound(options.data_dir)
-<<<<<<< HEAD
         # Note: we need to encode program name to utf-8 as gdbm does not seem
         # to handle unicode strings.
-        if not cnf.advise(args[0].encode('utf-8'), options.ignore_installed):
-=======
-        if not cnf.advise(args[0], options.ignore_installed) and not options.no_failure_msg:
->>>>>>> 7a5eddea
+        if not cnf.advise(args[0].encode('utf-8'), options.ignore_installed) and not options.no_failure_msg:
             print >>sys.stderr, _("%s: command not found") % args[0]
 
 if __name__ == "__main__":
