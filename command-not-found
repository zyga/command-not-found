#!/usr/bin/env python
# (c) Zygmunt Krynicki 2005,
# Licensed under GPL, see COPYING for the whole text

try:
    import gettext
    import sys
    from gettext import gettext as _
    from CommandNotFound import CommandNotFound
    from optparse import OptionParser
    
    __version__ = "0.2"
           
    if __name__ == "__main__":
        gettext.bindtextdomain("command-not-found", "/usr/share/locale")
        gettext.textdomain("command-not-found")
        gettext.install("command-not-found", unicode=True)
        parser = OptionParser(version = __version__, usage=_("%prog [options] <command-name>"))
        parser.add_option('-d', '--data-dir', action='store', default="/usr/share/command-not-found",
<<<<<<< HEAD
                          help=_("use this path to locate data fiels"))
=======
                help=_("use this path to locate data fields"))
>>>>>>> b4ed167d
        (options, args) = parser.parse_args()
        if len(args) == 1:
            CommandNotFound(options.data_dir).advise(args[0])

finally:
    import sys
    sys.exit(127)<|MERGE_RESOLUTION|>--- conflicted
+++ resolved
@@ -17,11 +17,7 @@
         gettext.install("command-not-found", unicode=True)
         parser = OptionParser(version = __version__, usage=_("%prog [options] <command-name>"))
         parser.add_option('-d', '--data-dir', action='store', default="/usr/share/command-not-found",
-<<<<<<< HEAD
-                          help=_("use this path to locate data fiels"))
-=======
                 help=_("use this path to locate data fields"))
->>>>>>> b4ed167d
         (options, args) = parser.parse_args()
         if len(args) == 1:
             CommandNotFound(options.data_dir).advise(args[0])
