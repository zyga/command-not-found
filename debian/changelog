--- conflicted
+++ resolved
@@ -1,4 +1,3 @@
-<<<<<<< HEAD
 command-not-found (0.2.42ubuntu2) oneiric; urgency=low
 
   * update to curernt oneiric, this includes the new data
@@ -17,7 +16,7 @@
     Daniel Fahlgren
 
  -- Michael Vogt <michael.vogt@ubuntu.com>  Wed, 10 Aug 2011 15:09:19 +0200
-=======
+
 command-not-found (0.2.41ubuntu6) UNRELEASED; urgency=low
 
   * merged lp:~julien-nicoulaud/command-not-found/fix-zsh-hook,
@@ -25,7 +24,6 @@
 ents
 
  -- Michael Vogt <michael.vogt@ubuntu.com>  Mon, 15 Aug 2011 16:56:18 +0200
->>>>>>> 8af1dce2
 
 command-not-found (0.2.41ubuntu5) oneiric; urgency=low
 
